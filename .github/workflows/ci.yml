--- conflicted
+++ resolved
@@ -72,12 +72,9 @@
       - name: Install dependencies
         run: pnpm install --frozen-lockfile
 
-<<<<<<< HEAD
-=======
       - name: Build core package first
         run: pnpm --filter @csrf-armor/core run build
 
->>>>>>> 2de57272
       - name: Build packages
         run: pnpm run build
 
