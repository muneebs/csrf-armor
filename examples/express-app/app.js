--- conflicted
+++ resolved
@@ -32,7 +32,14 @@
   allowedOrigins: [`http://localhost:${port}`], // For origin-check and hybrid
 };
 
-<<<<<<< HEAD
+/**
+ * Generates an HTML page for demonstrating a CSRF protection strategy form.
+ *
+ * The page displays the current CSRF strategy, shows the CSRF token if applicable, provides explanatory notes about the strategy, and renders a form for submitting test data. For strategies that require a CSRF token, the token is included as a hidden input field.
+ *
+ * @returns {string} HTML markup for the demo form page.
+ * @param unsafe
+ */
 // Helper function to generate HTML for the form page
 // Helper function to escape HTML special characters to prevent XSS
 function escapeHtml(unsafe) {
@@ -45,17 +52,6 @@
     .replace(/'/g, '&#039;');
 }
 
-=======
-/**
- * Generates an HTML page for demonstrating a CSRF protection strategy form.
- *
- * The page displays the current CSRF strategy, shows the CSRF token if applicable, provides explanatory notes about the strategy, and renders a form for submitting test data. For strategies that require a CSRF token, the token is included as a hidden input field.
- *
- * @param {string} strategy - The CSRF protection strategy being demonstrated.
- * @param {string} [csrfToken] - The CSRF token to include in the form, if required by the strategy.
- * @returns {string} HTML markup for the demo form page.
- */
->>>>>>> 36388a2b
 function getDemoPageHtml(strategy, csrfToken) {
   // Escape values to prevent XSS
   const safeStrategy = escapeHtml(strategy);
@@ -91,7 +87,7 @@
 
   // Safely escape the field name as well
   const safeFieldName = escapeHtml(commonConfig.token.fieldName);
-  
+
   return `
     <h1>CSRF Armor Express Example: <code>${safeStrategy}</code> Strategy</h1>
     <p><a href="/">Back to Strategy List</a></p>
@@ -140,7 +136,7 @@
   });
 
   app.post(`/submit/${strategy}`, (req, res) => {
-    const sanitizedData = req.body.data.replace(/\n|\r/g, "");
+    const sanitizedData = req.body.data.replace(/[\n\r]/g, '');
     console.log(`Data submitted with ${strategy} strategy:`, sanitizedData);
     res.send(
       `Form submitted successfully using <strong>${strategy}</strong> strategy! <br><a href="/demo/${strategy}">Go Back</a> <br><a href="/">Strategy List</a>`
@@ -163,30 +159,17 @@
 // Global error handler for CSRF errors (and others)
 app.use((err, req, res, next) => {
   // Sanitize inputs for logging to prevent log injection
-  const sanitizedMessage = err.message ? 
-    String(err.message).replace(/[\n\r]/g, ' ') : 'Unknown error';
-  const sanitizedPath = req.path ? 
-    String(req.path).replace(/[\n\r]/g, ' ') : 'Unknown path';
-    
+  const sanitizedMessage = err.message
+    ? String(err.message).replace(/[\n\r]/g, ' ')
+    : 'Unknown error';
+  const sanitizedPath = req.path
+    ? String(req.path).replace(/[\n\r]/g, ' ')
+    : 'Unknown path';
+
   if (err.code === 'CSRF_VERIFICATION_ERROR') {
     // Safe logging with sanitized values
     console.error('CSRF Error:', sanitizedMessage, 'Strategy:', sanitizedPath);
-    
-    // Use the escapeHtml function we defined earlier to prevent XSS in the response
-    const safeMessage = escapeHtml(err.message);
-    const safePath = escapeHtml(req.path);
-    
-    res
-      .status(403)
-      .send(
-        `CSRF token validation failed for path ${safePath}: ${safeMessage} <br><a href="/">Try another strategy</a>`
-      );
-  } else {
-    // For other errors, don't expose details to the client
-    console.error('Server Error:', sanitizedMessage);
-    if (err.stack) {
-      console.error(String(err.stack).replace(/[\n\r]/g, '\n'));
-    }
+
     res.status(500).send('Something broke!');
   }
 });
