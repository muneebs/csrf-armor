--- conflicted
+++ resolved
@@ -47,11 +47,8 @@
   },
   "pnpm": {
     "overrides": {
-<<<<<<< HEAD
+      "brace-expansion": "^2.0.2",
       "tmp": ">=0.2.4"
-=======
-      "brace-expansion": "^2.0.2"
->>>>>>> 9986f5f9
     }
   },
   "packageManager": "pnpm@10.2.1+sha512.398035c7bd696d0ba0b10a688ed558285329d27ea994804a52bad9167d8e3a72bcb993f9699585d3ca25779ac64949ef422757a6c31102c12ab932e5cbe5cc92"
